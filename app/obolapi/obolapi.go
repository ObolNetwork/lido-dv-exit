--- conflicted
+++ resolved
@@ -49,13 +49,8 @@
 	return fmt.Sprintf("Bearer %s", base64.StdEncoding.EncodeToString(data))
 }
 
-<<<<<<< HEAD
-// TODO(gsora): validate public key
+// TODO(gsora): validate public key.
 func fullExitURL(valPubkey, lockHash string, shareIndex int) string {
-=======
-// TODO(gsora): validate public key.
-func fullExitURL(valPubkey string) string {
->>>>>>> 9f2fbff1
 	return strings.NewReplacer(
 		valPubkeyPath,
 		valPubkey,
