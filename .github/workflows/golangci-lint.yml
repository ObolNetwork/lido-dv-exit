--- conflicted
+++ resolved
@@ -19,21 +19,4 @@
       - name: golangci-lint
         uses: golangci/golangci-lint-action@v7
         with:
-<<<<<<< HEAD
-          version: v2.0.1
-=======
-          version: v2.3.1
-      - name: notify failure
-        if: failure() && github.ref == 'refs/heads/main'
-        env:
-          DISCORD_WEBHOOK: ${{ secrets.DISCORD_WEBHOOK }}
-          DISCORD_USERNAME: GitHub
-          DISCORD_AVATAR: https://avatars.githubusercontent.com/u/583231
-          DISCORD_EMBEDS: |
-            [{
-              "title": "🚨  Main branch workflow failed: ${{ github.workflow }}",
-              "url": "${{ github.server_url }}/${{ github.repository }}/actions/runs/${{ github.run_id }}",
-              "color": 10038562
-            }]
-        uses: Ilshidur/action-discord@0.3.2
->>>>>>> 0f6f8dfd
+          version: v2.3.1